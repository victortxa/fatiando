--- conflicted
+++ resolved
@@ -1,14 +1,3 @@
-<<<<<<< HEAD
-numpy >= 1.8
-scipy >= 0.14
-matplotlib >= 1.3
-mayavi >= 4.3
-IPython >= 2.0.0
-PIL >= 1.1.7
-basemap >= 1.0.7
-numba >= 0.17
-six >= 1.9.0
-=======
 numpy
 scipy
 matplotlib
@@ -16,5 +5,4 @@
 imaging
 numba
 ipython
-mayavi
->>>>>>> d41012e1
+mayavi